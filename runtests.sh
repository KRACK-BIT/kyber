--- conflicted
+++ resolved
@@ -10,20 +10,13 @@
 fi
 
 if [ "$ARCH" = "amd64" -o "$ARCH" = "arm64" ]; then
-    export CFLAGS="-fsanitize=address,undefined ${CFLAGS}"
-    export NISTFLAGS="-fsanitize=address,undefined ${CFLAGS}"
+  export CFLAGS="-fsanitize=address,undefined ${CFLAGS}"
 fi
-
 
 for dir in $DIRS; do
   make -j$(nproc) -C $dir
   for alg in 512 768 1024 512-90s 768-90s 1024-90s; do
-<<<<<<< HEAD
     #valgrind --vex-guest-max-insns=25 ./$dir/test_kyber$alg 2>&1 | grep ERROR
-    ./$dir/test_kyber$alg
-    ./$dir/test_kex$alg
-    ./$dir/test_vectors$alg > tvecs$alg
-=======
     ./$dir/test_kyber$alg &
     PID1=$!
     ./$dir/test_kex$alg &
@@ -31,7 +24,6 @@
     ./$dir/test_vectors$alg > tvecs$alg &
     PID3=$!
     wait $PID1 $PID2 $PID3
->>>>>>> 91a2dcf8
   done
   shasum -a256 -c SHA256SUMS
 done
