CC ?= /usr/bin/cc
CFLAGS += -Wall -Wextra -Wpedantic -Wmissing-prototypes -Wredundant-decls \
  -Wshadow -Wpointer-arith -mavx2 -mbmi2 -mpopcnt -maes \
<<<<<<< HEAD
  -O3 -fomit-frame-pointer
NISTFLAGS += -Wno-unused-result -mavx2 -mbmi2 -mpopcnt -maes \
=======
  -march=native -mtune=native -O0 -g -fomit-frame-pointer
NISTFLAGS += -Wno-unused-result -mavx2 -mbmi -mpopcnt -maes \
>>>>>>> 84405746
  -march=native -mtune=native -O3
RM = /bin/rm

SOURCES = kem.c indcpa.c polyvec.c poly.c fq.S shuffle.S ntt.S invntt.S \
  basemul.S consts.c rejsample.c cbd.c verify.c
SOURCESKECCAK   = $(SOURCES) fips202.c fips202x4.c symmetric-shake.c \
  keccak4x/KeccakP-1600-times4-SIMD256.o
SOURCESNINETIES = $(SOURCES) aes256ctr.c
HEADERS = params.h api.h indcpa.h polyvec.h poly.h reduce.h fq.inc shuffle.inc \
  ntt.h consts.h rejsample.h cbd.h verify.h symmetric.h randombytes.h
HEADERSKECCAK   = $(HEADERS) fips202.h fips202x4.h
HEADERSNINETIES = $(HEADERS) aes256ctr.h

.PHONY: all shared clean

all: \
  test_kyber512 \
  test_kyber768 \
  test_kyber1024 \
  test_kex512 \
  test_kex768 \
  test_kex1024 \
  test_vectors512 \
  test_vectors768 \
  test_vectors1024 \
  test_speed512 \
  test_speed768 \
  test_speed1024 \
  test_kyber512-90s \
  test_kyber768-90s \
  test_kyber1024-90s \
  test_kex512-90s \
  test_kex768-90s \
  test_kex1024-90s \
  test_vectors512-90s \
  test_vectors768-90s \
  test_vectors1024-90s \
  test_speed512-90s \
  test_speed768-90s \
  test_speed1024-90s \
  PQCgenKAT_kem

shared: \
  libpqcrystals_kyber512_avx2.so \
  libpqcrystals_kyber768_avx2.so \
  libpqcrystals_kyber1024_avx2.so \
  libpqcrystals_kyber512-90s_avx2.so \
  libpqcrystals_kyber768-90s_avx2.so \
  libpqcrystals_kyber1024-90s_avx2.so \
  libpqcrystals_fips202_ref.so \
  libpqcrystals_fips202x4_avx2.so \
  libpqcrystals_aes256ctr_avx2.so

keccak4x/KeccakP-1600-times4-SIMD256.o: \
  keccak4x/KeccakP-1600-times4-SIMD256.c \
  keccak4x/KeccakP-1600-times4-SnP.h \
  keccak4x/KeccakP-1600-unrolling.macros \
  keccak4x/SIMD256-config.h \
  keccak4x/align.h \
  keccak4x/brg_endian.h
	$(CC) $(CFLAGS) -c $< -o $@

libpqcrystals_fips202_ref.so: fips202.c fips202.h
	$(CC) -shared -fPIC $(CFLAGS) -o $@ $<

libpqcrystals_fips202x4_avx2.so: fips202x4.c fips202x4.h \
  keccak4x/KeccakP-1600-times4-SIMD256.o
	$(CC) -shared -fPIC $(CFLAGS) -o $@ $< \
	  keccak4x/KeccakP-1600-times4-SIMD256.o

libpqcrystals_aes256ctr_avx2.so: aes256ctr.c aes256ctr.h
	$(CC) -shared -fPIC $(CFLAGS) -o $@ $<

libpqcrystals_kyber512_avx2.so: $(SOURCES) $(HEADERS) symmetric-shake.c
	$(CC) -shared -fpic $(CFLAGS) -DKYBER_K=2 $(SOURCES) \
	  symmetric-shake.c -o libpqcrystals_kyber512_avx2.so

libpqcrystals_kyber768_avx2.so: $(SOURCES) $(HEADERS) symmetric-shake.c
	$(CC) -shared -fpic $(CFLAGS) -DKYBER_K=3 $(SOURCES) \
	  symmetric-shake.c -o libpqcrystals_kyber768_avx2.so

libpqcrystals_kyber1024_avx2.so: $(SOURCES) $(HEADERS) symmetric-shake.c
	$(CC) -shared -fpic $(CFLAGS) -DKYBER_K=4 $(SOURCES) \
	  symmetric-shake.c -o libpqcrystals_kyber1024_avx2.so

test_kyber512: $(SOURCESKECCAK) $(HEADERSKECCAK) test_kyber.c randombytes.c
	$(CC) $(CFLAGS) -DKYBER_K=2 $(SOURCESKECCAK) randombytes.c test_kyber.c -o test_kyber512

test_kyber768: $(SOURCESKECCAK) $(HEADERSKECCAK) test_kyber.c randombytes.c
	$(CC) $(CFLAGS) -DKYBER_K=3 $(SOURCESKECCAK) randombytes.c test_kyber.c -o test_kyber768

test_kyber1024: $(SOURCESKECCAK) $(HEADERSKECCAK) test_kyber.c randombytes.c
	$(CC) $(CFLAGS) -DKYBER_K=4 $(SOURCESKECCAK) randombytes.c test_kyber.c -o test_kyber1024

test_kex512: $(SOURCESKECCAK) $(HEADERSKECCAK) test_kex.c randombytes.c kex.c kex.h
	$(CC) $(CFLAGS) -DKYBER_K=2 $(SOURCESKECCAK) randombytes.c kex.c test_kex.c -o test_kex512

test_kex768: $(SOURCESKECCAK) $(HEADERSKECCAK) test_kex.c randombytes.c kex.c kex.h
	$(CC) $(CFLAGS) -DKYBER_K=3 $(SOURCESKECCAK) randombytes.c kex.c test_kex.c -o test_kex768

test_kex1024: $(SOURCESKECCAK) $(HEADERSKECCAK) test_kex.c randombytes.c kex.c kex.h
	$(CC) $(CFLAGS) -DKYBER_K=4 $(SOURCESKECCAK) randombytes.c kex.c test_kex.c -o test_kex1024

test_vectors512: $(SOURCESKECCAK) $(HEADERSKECCAK) test_vectors.c
	$(CC) $(CFLAGS) -DKYBER_K=2 $(SOURCESKECCAK) test_vectors.c -o test_vectors512

test_vectors768: $(SOURCESKECCAK) $(HEADERSKECCAK) test_vectors.c
	$(CC) $(CFLAGS) -DKYBER_K=3 $(SOURCESKECCAK) test_vectors.c -o test_vectors768

test_vectors1024: $(SOURCESKECCAK) $(HEADERSKECCAK) test_vectors.c
	$(CC) $(CFLAGS) -DKYBER_K=4 $(SOURCESKECCAK) test_vectors.c -o test_vectors1024

test_speed512: $(SOURCESKECCAK) $(HEADERSKECCAK) cpucycles.h cpucycles.c speed_print.h speed_print.c test_speed.c randombytes.c kex.c kex.h
	$(CC) $(CFLAGS) -DKYBER_K=2 $(SOURCESKECCAK) randombytes.c cpucycles.c speed_print.c kex.c test_speed.c -o test_speed512

test_speed768: $(SOURCESKECCAK) $(HEADERSKECCAK) cpucycles.h cpucycles.c speed_print.h speed_print.c test_speed.c randombytes.c kex.c kex.h
	$(CC) $(CFLAGS) -DKYBER_K=3 $(SOURCESKECCAK) randombytes.c cpucycles.c speed_print.c kex.c test_speed.c -o test_speed768

test_speed1024: $(SOURCESKECCAK) $(HEADERSKECCAK) cpucycles.h cpucycles.c speed_print.h speed_print.c test_speed.c randombytes.c kex.c kex.h
	$(CC) $(CFLAGS) -DKYBER_K=4 $(SOURCESKECCAK) randombytes.c cpucycles.c speed_print.c kex.c test_speed.c -o test_speed1024

libpqcrystals_kyber512-90s_avx2.so: $(SOURCES) $(HEADERS)
	$(CC) -shared -fpic $(CFLAGS) -DKYBER_K=2 -DKYBER_90S $(SOURCES) -o libpqcrystals_kyber512-90s_avx2.so

libpqcrystals_kyber768-90s_avx2.so: $(SOURCES) $(HEADERS)
	$(CC) -shared -fpic $(CFLAGS) -DKYBER_K=3 -DKYBER_90S $(SOURCES) -o libpqcrystals_kyber768-90s_avx2.so

libpqcrystals_kyber1024-90s_avx2.so: $(SOURCES) $(HEADERS)
	$(CC) -shared -fpic $(CFLAGS) -DKYBER_K=4 -DKYBER_90S $(SOURCES) -o libpqcrystals_kyber1024-90s_avx2.so

test_kyber512-90s: $(SOURCESNINETIES) $(HEADERSNINETIES) test_kyber.c randombytes.c
	$(CC) $(CFLAGS) -D KYBER_90S -DKYBER_K=2 $(SOURCESNINETIES) randombytes.c test_kyber.c -o test_kyber512-90s $(LDFLAGS) -lcrypto

test_kyber768-90s: $(SOURCESNINETIES) $(HEADERSNINETIES) test_kyber.c randombytes.c
	$(CC) $(CFLAGS) -D KYBER_90S -DKYBER_K=3 $(SOURCESNINETIES) randombytes.c test_kyber.c -o test_kyber768-90s $(LDFLAGS) -lcrypto

test_kyber1024-90s: $(SOURCESNINETIES) $(HEADERSNINETIES) test_kyber.c randombytes.c
	$(CC) $(CFLAGS) -D KYBER_90S -DKYBER_K=4 $(SOURCESNINETIES) randombytes.c test_kyber.c -o test_kyber1024-90s $(LDFLAGS) -lcrypto

test_kex512-90s: $(SOURCESNINETIES) $(HEADERSNINETIES) test_kex.c randombytes.c fips202.c fips202.h kex.c kex.h
	$(CC) $(CFLAGS) -D KYBER_90S -DKYBER_K=2 $(SOURCESNINETIES) randombytes.c fips202.c kex.c test_kex.c -o test_kex512-90s $(LDFLAGS) -lcrypto

test_kex768-90s: $(SOURCESNINETIES) $(HEADERSNINETIES) test_kex.c randombytes.c fips202.c fips202.h kex.c kex.h
	$(CC) $(CFLAGS) -D KYBER_90S -DKYBER_K=3 $(SOURCESNINETIES) randombytes.c fips202.c kex.c test_kex.c -o test_kex768-90s $(LDFLAGS) -lcrypto

test_kex1024-90s: $(SOURCESNINETIES) $(HEADERSNINETIES) test_kex.c randombytes.c fips202.c fips202.h kex.c kex.h
	$(CC) $(CFLAGS) -D KYBER_90S -DKYBER_K=4 $(SOURCESNINETIES) randombytes.c fips202.c kex.c test_kex.c -o test_kex1024-90s $(LDFLAGS) -lcrypto

test_vectors512-90s: $(SOURCESNINETIES) $(HEADERSNINETIES) test_vectors.c
	$(CC) $(CFLAGS) -D KYBER_90S -DKYBER_K=2 $(SOURCESNINETIES) test_vectors.c -o test_vectors512-90s $(LDFLAGS) -lcrypto

test_vectors768-90s: $(SOURCESNINETIES) $(HEADERSNINETIES) test_vectors.c
	$(CC) $(CFLAGS) -D KYBER_90S -DKYBER_K=3 $(SOURCESNINETIES) test_vectors.c -o test_vectors768-90s $(LDFLAGS) -lcrypto

test_vectors1024-90s: $(SOURCESNINETIES) $(HEADERSNINETIES) test_vectors.c
	$(CC) $(CFLAGS) -D KYBER_90S -DKYBER_K=4 $(SOURCESNINETIES) test_vectors.c -o test_vectors1024-90s $(LDFLAGS) -lcrypto

test_speed512-90s: $(SOURCESNINETIES) $(HEADERSNINETIES) cpucycles.h cpucycles.c speed_print.h speed_print.c test_speed.c randombytes.c kex.c kex.h fips202.c fips202.h
	$(CC) $(CFLAGS) -D KYBER_90S -DKYBER_K=2 $(SOURCESNINETIES) randombytes.c cpucycles.c kex.c fips202.c speed_print.c test_speed.c -o test_speed512-90s $(LDFLAGS) -lcrypto

test_speed768-90s: $(SOURCESNINETIES) $(HEADERSNINETIES) cpucycles.h cpucycles.c speed_print.h speed_print.c test_speed.c randombytes.c kex.c kex.h fips202.c fips202.h
	$(CC) $(CFLAGS) -D KYBER_90S -DKYBER_K=3 $(SOURCESNINETIES) randombytes.c cpucycles.c kex.c fips202.c speed_print.c test_speed.c -o test_speed768-90s $(LDFLAGS) -lcrypto

test_speed1024-90s: $(SOURCESNINETIES) $(HEADERSNINETIES) cpucycles.h cpucycles.c speed_print.h speed_print.c test_speed.c randombytes.c kex.c kex.h fips202.c fips202.h
	$(CC) $(CFLAGS) -D KYBER_90S -DKYBER_K=4 $(SOURCESNINETIES) randombytes.c cpucycles.c kex.c fips202.c speed_print.c test_speed.c -o test_speed1024-90s $(LDFLAGS) -lcrypto

PQCgenKAT_kem: $(SOURCESKECCAK) $(HEADERSKECCAK) PQCgenKAT_kem.c rng.c rng.h
	$(CC) $(NISTFLAGS) -o $@ $(SOURCESKECCAK) -I. rng.c PQCgenKAT_kem.c $(LDFLAGS) -lcrypto

clean:
	-$(RM) -rf *.o *.a *.so
	-$(RM) -rf test_kyber512
	-$(RM) -rf test_kyber768
	-$(RM) -rf test_kyber1024
	-$(RM) -rf test_kex512
	-$(RM) -rf test_kex768
	-$(RM) -rf test_kex1024
	-$(RM) -rf test_vectors512
	-$(RM) -rf test_vectors768
	-$(RM) -rf test_vectors1024
	-$(RM) -rf test_speed512
	-$(RM) -rf test_speed768
	-$(RM) -rf test_speed1024
	-$(RM) -rf test_kyber512-90s
	-$(RM) -rf test_kyber768-90s
	-$(RM) -rf test_kyber1024-90s
	-$(RM) -rf test_kex512-90s
	-$(RM) -rf test_kex768-90s
	-$(RM) -rf test_kex1024-90s
	-$(RM) -rf test_vectors512-90s
	-$(RM) -rf test_vectors768-90s
	-$(RM) -rf test_vectors1024-90s
	-$(RM) -rf test_speed512-90s
	-$(RM) -rf test_speed768-90s
	-$(RM) -rf test_speed1024-90s
	-$(RM) -rf PQCgenKAT_kem
	-$(RM) -rf keccak4x/KeccakP-1600-times4-SIMD256.o<|MERGE_RESOLUTION|>--- conflicted
+++ resolved
@@ -1,13 +1,8 @@
 CC ?= /usr/bin/cc
 CFLAGS += -Wall -Wextra -Wpedantic -Wmissing-prototypes -Wredundant-decls \
   -Wshadow -Wpointer-arith -mavx2 -mbmi2 -mpopcnt -maes \
-<<<<<<< HEAD
-  -O3 -fomit-frame-pointer
+  -march=native -mtune=native -O0 -g -fomit-frame-pointer
 NISTFLAGS += -Wno-unused-result -mavx2 -mbmi2 -mpopcnt -maes \
-=======
-  -march=native -mtune=native -O0 -g -fomit-frame-pointer
-NISTFLAGS += -Wno-unused-result -mavx2 -mbmi -mpopcnt -maes \
->>>>>>> 84405746
   -march=native -mtune=native -O3
 RM = /bin/rm
 
